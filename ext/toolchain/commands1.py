--- conflicted
+++ resolved
@@ -432,16 +432,15 @@
 			cmake_args += ' -DCMAKE_BUILD_TYPE=' + target.capitalize()
 			
 		elif sys.platform == "darwin":
+			macSdkMatch = re.match("(\d+)\.(\d+)", self.macSdk)
+			if not macSdkMatch:
+				raise Exception("unknown osx version: " + self.macSdk)
+
 			sdkDir = self.getMacSdkDir()
 			cmake_args += " -DCMAKE_OSX_SYSROOT=" + sdkDir
 			cmake_args += " -DCMAKE_OSX_DEPLOYMENT_TARGET=" + self.macSdk
-
-		macSdkMatch = re.match("(\d+)\.(\d+)", self.macSdk)
-		if not macSdkMatch:
-			raise Exception("unknown osx version: " + self.macSdk)
-
-		cmake_args += " -DOSX_TARGET_MAJOR=" + macSdkMatch.group(1)
-		cmake_args += " -DOSX_TARGET_MINOR=" + macSdkMatch.group(2)
+			cmake_args += " -DOSX_TARGET_MAJOR=" + macSdkMatch.group(1)
+			cmake_args += " -DOSX_TARGET_MINOR=" + macSdkMatch.group(2)
 		
 		# if not visual studio, use parent dir
 		sourceDir = generator.getSourceDir()
@@ -464,15 +463,6 @@
 
 		if generator.cmakeName.find('Eclipse') != -1:
 			self.fixCmakeEclipseBug()
-<<<<<<< HEAD
-=======
-
-		# only on osx 10.9 mavericks and 10.10 yosemite
-		# manually change .xcodeproj to add code sign for
-		# synmacph project and specify its info.plist
-		if (self.macSdk == "10.9" or self.macSdk == "10.10") and generator.cmakeName.find('Xcode') != -1:
-			self.fixXcodeProject(target)
->>>>>>> ca9ddb05
 			
 		if err != 0:
 			raise Exception('CMake encountered error: ' + str(err))
@@ -560,7 +550,6 @@
 		if os.path.exists(sdkPath):
 			return sdkPath
 
-		#return "/Developer/SDKs/" + sdkDirName + ".sdk"
 		return os.popen('xcodebuild -version -sdk macosx' + self.macSdk + ' Path').read().strip()
 	
 	# http://tinyurl.com/cs2rxxb
@@ -756,27 +745,6 @@
 	
 			if err != 0:
 				raise Exception(bin + " failed with error: " + str(err))
-<<<<<<< HEAD
-=======
-			
-			(qMajor, qMinor, qRev) = self.getQmakeVersion()
-			#if qMajor <= 4:
-			#	frameworkRootDir = "/Library/Frameworks"
-			#else:
-			#	# TODO: auto-detect, qt can now be installed anywhere.
-			#	frameworkRootDir = "/Developer/Qt5.2.1/5.2.1/clang_64/lib"
-			frameworkRootDir = "/usr/local/Cellar/qt/4.8.6/Frameworks"
-			
-			target = dir + "/Synergy.app/Contents/Frameworks"
-
-			# copy the missing Info.plist files for the frameworks.
-			for root, dirs, files in os.walk(target):
-				for dir in dirs:
-					if dir.startswith("Qt"):
-						shutil.copy(
-							frameworkRootDir + "/" + dir + "/Contents/Info.plist",
-							target + "/" + dir + "/Resources/")
->>>>>>> ca9ddb05
 
 	def signmac(self):
 		print "signmac is now obsolete"
